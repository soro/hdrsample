--- conflicted
+++ resolved
@@ -109,14 +109,9 @@
     fn current(&self) -> IterationValue<T> {
         IterationValue {
             value: self.hist.highest_equivalent(self.hist.value_for(self.current_index)),
-<<<<<<< HEAD
             quantile: self.total_count_to_index as f64 / self.hist.count() as f64,
-            count_at_value: self.hist[self.current_index],
-=======
-            percentile: 100.0 * self.total_count_to_index as f64 / self.hist.count() as f64,
             count_at_value: self.hist.count_at_index(self.current_index)
                 .expect("current index cannot exceed counts length"),
->>>>>>> b143020b
             count_since_last_iteration: self.total_count_to_index - self.prev_total_count
         }
     }
