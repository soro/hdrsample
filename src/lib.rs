//! HdrSample is a port of Gil Tene's HdrHistogram to native Rust. It provides recording and
//! analyzing of sampled data value counts across a large, configurable value range with
//! configurable precision within the range. The resulting "HDR" histogram allows for fast and
//! accurate analysis of the extreme ranges of data with non-normal distributions, like latency.
//!
//! # HdrHistogram
//!
//! What follows is a description from [the HdrHistogram
//! website](https://hdrhistogram.github.io/HdrHistogram/). Users are encourages to read the
//! documentation from the original [Java
//! implementation](https://github.com/HdrHistogram/HdrHistogram), as most of the concepts
//! translate directly to the Rust port.
//!
//! HdrHistogram supports the recording and analyzing of sampled data value counts across a
//! configurable integer value range with configurable value precision within the range. Value
//! precision is expressed as the number of significant digits in the value recording, and provides
//! control over value quantization behavior across the value range and the subsequent value
//! resolution at any given level.
//!
//! For example, a Histogram could be configured to track the counts of observed integer values
//! between 0 and 3,600,000,000 while maintaining a value precision of 3 significant digits across
//! that range. Value quantization within the range will thus be no larger than 1/1,000th (or 0.1%)
//! of any value. This example Histogram could be used to track and analyze the counts of observed
//! response times ranging between 1 microsecond and 1 hour in magnitude, while maintaining a value
//! resolution of 1 microsecond up to 1 millisecond, a resolution of 1 millisecond (or better) up
//! to one second, and a resolution of 1 second (or better) up to 1,000 seconds. At it's maximum
//! tracked value (1 hour), it would still maintain a resolution of 3.6 seconds (or better).
//!
//! HDR Histogram is designed for recoding histograms of value measurements in latency and
//! performance sensitive applications. Measurements show value recording times as low as 3-6
//! nanoseconds on modern (circa 2014) Intel CPUs. The HDR Histogram maintains a fixed cost in both
//! space and time. A Histogram's memory footprint is constant, with no allocation operations
//! involved in recording data values or in iterating through them. The memory footprint is fixed
//! regardless of the number of data value samples recorded, and depends solely on the dynamic
//! range and precision chosen. The amount of work involved in recording a sample is constant, and
//! directly computes storage index locations such that no iteration or searching is ever involved
//! in recording data values.
//!
//! # Interacting with the library
//!
//! HdrSample's API follows that of the original HdrHistogram Java implementation, with some
//! modifications to make its use more idiomatic in Rust. The description in this section has been
//! adapted from that given by the [Python port](https://github.com/HdrHistogram/HdrHistogram_py),
//! as it gives a nicer first-time introduction to the use of HdrHistogram than the Java docs do.
//!
//! HdrSample is generally used in one of two modes: recording samples, or querying for analytics.
//! In distributed deployments, the recording may be performed remotely (and possibly in multiple
//! locations), to then be aggregated later in a central location for analysis.
//!
//! ## Recording samples
//!
//! A histogram instance is created using the `::new` methods on the `Histogram` struct. These come
//! in three variants: `new`, `new_with_max`, and `new_with_bounds`. The first of these only sets
//! the required precision of the sampled data, but leaves the value range open such that any value
//! may be recorded. A `Histogram` created this way (or one where auto-resize has been explicitly
//! enabled) will automatically resize itself if a value that is too large to fit in the current
//! dataset is encountered. `new_with_max` sets an upper bound on the values to be recorded, and
//! disables auto-resizing, thus preventing any re-allocation during recording. If the application
//! attempts to record a larger value than this maximum bound, the record call will fail. Finally,
//! `new_with_bounds` restricts the lowest representible value of the dataset, such that a smaller
//! range needs to be covered (thus reducing the overall allocation size).
//!
//! For example the example below shows how to create a `Histogram` that can count values in the
//! `[1..3600000]` range with 1% precision, which could be used to track latencies in the range `[1
//! msec..1 hour]`).
//!
//! ```
//! use hdrsample::Histogram;
//! let mut hist = Histogram::<u64>::new_with_bounds(1, 60 * 60 * 1000, 2).unwrap();
//!
//! // samples can be recorded using .record, which will error if the value is too small or large
//! hist.record(54321).expect("value 54321 should be in range");
//!
//! // for ergonomics, samples can also be recorded with +=
//! // this call will panic if the value is out of range!
//! hist += 54321;
//!
//! // if the code that generates the values is subject to Coordinated Omission,
//! // the self-correcting record method should be used instead.
//! // for example, if the expected sampling interval is 10 msec:
//! hist.record_correct(54321, 10).expect("value 54321 should be in range");
//! ```
//!
//! Note the `u64` annotation. This type can be changed to reduce the storage overhead for all the
//! histogram bins, at the cost of a risk of overflowing if a large number of samples end up in the
//! same bin.
//!
//! ## Querying samples
//!
//! At any time, the histogram can be queried to return interesting statistical measurements, such
//! as the total number of recorded samples, or the value at a given percentile:
//!
//! ```
//! use hdrsample::Histogram;
//! let hist = Histogram::<u64>::new(2).unwrap();
//! // ...
//! println!("# of samples: {}", hist.count());
//! println!("99.9'th percentile: {}", hist.value_at_percentile(99.9));
//! ```
//!
//! Several useful iterators are also provided for quickly getting an overview of the dataset. The
//! simplest one is `iter_recorded()`, which yields one item for every non-empty sample bin. All
//! the HdrHistogram iterators are supported in HdrSample, so look for the `*Iterator` classes in
//! the [Java documentation](https://hdrhistogram.github.io/HdrHistogram/JavaDoc/).
//!
//! ```
//! use hdrsample::Histogram;
//! let hist = Histogram::<u64>::new(2).unwrap();
//! // ...
//! for (value, percentile, _, count) in hist.iter_recorded() {
//!     println!("{}'th percentile of data is {} with {} samples", percentile, value, count);
//! }
//! ```
//!
//! # Limitations and Caveats
//!
//! As with all the other HdrHistogram ports, the latest features and bug fixes from the upstream
//! HdrHistogram implementations may not be available in this port. A number of features have also
//! not (yet) been implemented:
//!
//!  - Concurrency support (`AtomicHistogram`, `ConcurrentHistogram`, …).
//!  - `DoubleHistogram`. You can use `f64` as the counter type, but none of the "special"
//!    `DoubleHistogram` features are supported.
//!  - The `Recorder` feature of HdrHistogram.
//!  - Value shifting ("normalization").
//!  - Histogram serialization and encoding/decoding.
//!  - Timestamps and tags.
//!  - Textual output methods. These seem almost orthogonal to HdrSample, though it might be
//!    convenient if we implemented some relevant traits (CSV, JSON, and possibly simple
//!    `fmt::Display`).
//!
//! Most of these should be fairly straightforward to add, as the code aligns pretty well with the
//! original Java/C# code. If you do decide to implement one and send a PR, please make sure you
//! also port the [test
//! cases](https://github.com/HdrHistogram/HdrHistogram/tree/master/src/test/java/org/HdrHistogram),
//! and try to make sure you implement appropriate traits to make the use of the feature as
//! ergonomic as possible.

#![allow(non_snake_case)]
#![deny(missing_docs)]

extern crate num;

use std::ops::Index;
use std::ops::IndexMut;
use std::ops::AddAssign;
use std::ops::SubAssign;
use std::borrow::Borrow;

/// This auto-implemented marker trait represents the operations a histogram must be able to
/// perform on the underlying counter type. The `ToPrimitive` trait is needed to perform floating
/// point operations on the counts (usually for percentiles). The `FromPrimitive` to convert back
/// into an integer count. Partial ordering is used for threshholding, also usually in the context
/// of percentiles.
pub trait Counter
    : num::Num + num::ToPrimitive + num::FromPrimitive + Copy + PartialOrd<Self> {
}

// auto-implement marker trait
impl<T> Counter for T
    where T: num::Num + num::ToPrimitive + num::FromPrimitive + Copy + PartialOrd<T>
{
}

/// `Histogram` is the core data structure in HdrSample. It records values, and performs analytics.
///
/// At its heart, it keeps the count for recorded samples in "buckets" of values. The resolution
/// and distribution of these buckets is tuned based on the desired highest trackable value, as
/// well as the user-specified number of significant decimal digits to preserve. The values for the
/// buckets are kept in a way that resembles floats and doubles: there is a mantissa and an
/// exponent, and each bucket represents a different exponent. The "sub-buckets" within a bucket
/// represent different values for the mantissa.
///
/// To a first approximation, the sub-buckets of the first
/// bucket would hold the values `0`, `1`, `2`, `3`, …, the sub-buckets of the second bucket would
/// hold `0`, `2`, `4`, `6`, …, the third would hold `0`, `4`, `8`, and so on. However, the low
/// half of each bucket (except bucket 0) is unnecessary, since those values are already covered by
/// the sub-buckets of all the preceeding buckets. Thus, `Histogram` keeps the top half of every
/// such bucket.
///
/// For the purposes of explanation, consider a `Histogram` with 2048 sub-buckets for every bucket,
/// and a lowest discernible value of 1:
///
/// <pre>
/// The 0th bucket covers 0...2047 in multiples of 1, using all 2048 sub-buckets
/// The 1st bucket covers 2048..4097 in multiples of 2, using only the top 1024 sub-buckets
/// The 2nd bucket covers 4096..8191 in multiple of 4, using only the top 1024 sub-buckets
/// ...
/// </pre>
///
/// Bucket 0 is "special" here. It is the only one that has 2048 entries. All the rest have
/// 1024 entries (because their bottom half overlaps with and is already covered by the all of
/// the previous buckets put together). In other words, the `k`'th bucket could represent `0 *
/// 2^k` to `2048 * 2^k` in 2048 buckets with `2^k` precision, but the midpoint of `1024 * 2^k
/// = 2048 * 2^(k-1)`, which is the k-1'th bucket's end. So, we would use the previous bucket
/// for those lower values as it has better precision.
///
pub struct Histogram<T: Counter> {
    autoResize: bool,

    highestTrackableValue: u64,
    lowestDiscernibleValue: u64,
    significantValueDigits: u32,

    bucketCount: usize,
    subBucketCount: usize,

    leadingZeroCountBase: u32,
    subBucketHalfCountMagnitude: usize,

    unitMagnitude: usize,
    subBucketHalfCount: usize,

    subBucketMask: u64,

    unitMagnitudeMask: u64,

    maxValue: u64, // 0
    minNonZeroValue: u64, // MAX

    totalCount: u64,
    counts: Vec<T>,
}

/// Module containing the implementations of all `Histogram` iterators.
pub mod iterators;

impl<T: Counter> Histogram<T> {
    // ********************************************************************************************
    // Histogram administrative read-outs
    // ********************************************************************************************

    /// Get the current number of distinct counted values in the histogram.
    pub fn len(&self) -> usize {
        self.counts.len()
    }

    /// Get the lowest discernible value for the histogram in its current configuration.
    pub fn low(&self) -> u64 {
        self.lowestDiscernibleValue
    }

    /// Get the highest trackable value for the histogram in its current configuration.
    pub fn high(&self) -> u64 {
        self.highestTrackableValue
    }

    /// Get the number of significant value digits kept by this histogram.
    pub fn sigfig(&self) -> u32 {
        self.significantValueDigits
    }

    /// Get the total number of samples recorded.
    pub fn count(&self) -> u64 {
        self.totalCount
    }

    /// Get the index of the last histogram bin.
    pub fn last(&self) -> usize {
        self.len() - 1
    }

    /// Get the number of buckets used by the histogram to cover the highest trackable value.
    ///
    /// This method differs from `.len()` in that it does not count the sub buckets within each
    /// bucket.
    ///
    /// This method is probably only useful for testing purposes.
    pub fn buckets(&self) -> usize {
        self.bucketCount
    }

    // ********************************************************************************************
    // Methods for looking up the count for a given value/index
    // ********************************************************************************************

    /// Find the bucket the given value should be placed in.
    ///
    /// May panic if the given value falls outside the current range of the histogram.
    fn index_for(&self, value: u64) -> isize {
        let bucketIndex = self.bucket_for(value);
        let subBucketIndex = self.sub_bucket_for(value, bucketIndex);

        debug_assert!(subBucketIndex < self.subBucketCount);
        debug_assert!(bucketIndex == 0 || (subBucketIndex >= self.subBucketHalfCount));

        // Calculate the index for the first entry that will be used in the bucket (halfway through
        // subBucketCount). For bucketIndex 0, all subBucketCount entries may be used, but
        // bucketBaseIndex is still set in the middle.
        let bucketBaseIndex = (bucketIndex + 1) << self.subBucketHalfCountMagnitude;

        // Calculate the offset in the bucket. This subtraction will result in a positive value in
        // all buckets except the 0th bucket (since a value in that bucket may be less than half
        // the bucket's 0 to subBucketCount range). However, this works out since we give bucket 0
        // twice as much space.
        let offsetInBucket = subBucketIndex as isize - self.subBucketHalfCount as isize;

        // The following is the equivalent of
        // ((subBucketIndex  - subBucketHalfCount) + bucketBaseIndex;
        (bucketBaseIndex as isize + offsetInBucket)
    }

    /// Get a mutable reference to the count bucket for the given value, if it is in range.
    fn mut_at(&mut self, value: u64) -> Option<&mut T> {
        let i = self.index_for(value);
        if i < 0 {
            return None;
        }

        self.counts.get_mut(i as usize)
    }

    // ********************************************************************************************
    // Histograms should be cloneable.
    // ********************************************************************************************

    /// Get a copy of this histogram, corrected for coordinated omission.
    ///
    /// To compensate for the loss of sampled values when a recorded value is larger than the
    /// expected interval between value samples, the new histogram will include an auto-generated
    /// additional series of decreasingly-smaller (down to the `interval`) value records for each
    /// count found in the current histogram that is larger than the `interval`.
    ///
    /// Note: This is a post-correction method, as opposed to the at-recording correction method
    /// provided by `record_correct`. The two methods are mutually exclusive, and only one of the
    /// two should be be used on a given data set to correct for the same coordinated omission
    /// issue.
    ///
    /// See notes in the description of the Histogram calls for an illustration of why this
    /// corrective behavior is important.
    ///
    /// If `interval` is larger than 0, add auto-generated value records as appropriate if value is
    /// larger than `interval`.
    pub fn clone_correct(&self, interval: u64) -> Histogram<T> {
        let mut h = Histogram::new_from(self);
        for (value, _, count, _) in self.iter_recorded() {
            h.record_n_correct(value, count, interval).unwrap();
        }
        h
    }

    /// Overwrite this histogram with the given histogram. All data and statistics in this
    /// histogram will be overwritten.
    pub fn set_to<B: Borrow<Histogram<T>>>(&mut self, source: B) -> Result<(), &'static str> {
        self.reset();
        self.add(source.borrow())
    }

    /// Overwrite this histogram with the given histogram while correcting for coordinated
    /// omission. All data and statistics in this histogram will be overwritten. See
    /// `clone_correct` for more detailed explanation about how correction is applied
    pub fn set_to_corrected<B: Borrow<Histogram<T>>>(&mut self,
                                                     source: B,
                                                     interval: u64)
                                                     -> Result<(), ()> {
        self.reset();
        self.add_correct(source, interval)
    }

    // ********************************************************************************************
    // Add and subtract methods for, well, adding or subtracting two histograms
    // ********************************************************************************************

    /// Add the contents of another histogram to this one.
    ///
    /// May fail if values in the other histogram are higher than `.high()`, and auto-resize is
    /// disabled.
    pub fn add<B: Borrow<Histogram<T>>>(&mut self, source: B) -> Result<(), &'static str> {
        let source = source.borrow();

        // make sure we can take the values in source
        let top = self.highest_equivalent(self.value_for(self.last()));
        if top < source.max() {
            if !self.autoResize {
                return Err("The other histogram includes values that do not fit in this \
                            histogram's range.");
            }
            self.resize(source.max());
        }

        if self.bucketCount == source.bucketCount && self.subBucketCount == source.subBucketCount &&
           self.unitMagnitude == source.unitMagnitude {
            // Counts arrays are of the same length and meaning,
            // so we can just iterate and add directly:
            let mut observedOtherTotalCount: u64 = 0;
            for i in 0..source.len() {
                let otherCount = source[i];
                if otherCount != T::zero() {
                    self[i] = self[i] + otherCount;
                    observedOtherTotalCount = observedOtherTotalCount + otherCount.to_u64().unwrap();
                }
            }

            self.totalCount = self.totalCount + observedOtherTotalCount;
            let mx = source.max();
            if mx > self.max() {
                self.update_max(mx);
            }
            let mn = source.min_nz();
            if mn < self.min_nz() {
                self.update_min(mn);
            }
        } else {
            // Arrays are not a direct match (or the other could change on the fly in some valid
            // way), so we can't just stream through and add them. Instead, go through the array
            // and add each non-zero value found at it's proper value:

            // Do max value first, to avoid max value updates on each iteration:
            let otherMaxIndex = source.index_for(source.max()) as usize;
            let otherCount = source[otherMaxIndex];
            self.record_n(source.value_for(otherMaxIndex), otherCount).unwrap();

            // Record the remaining values, up to but not including the max value:
            for i in 0..otherMaxIndex {
                let otherCount = source[i];
                if otherCount != T::zero() {
                    self.record_n(source.value_for(i), otherCount).unwrap();
                }
            }
        }

        // TODO:
        // if source.startTime < self.startTime {
        //     self.startTime = source.startTime;
        // }
        // if source.endTime > self.endTime {
        //     self.endTime = source.endTime;
        // }
        Ok(())
    }

    /// Add the contents of another histogram to this one, while correcting for coordinated
    /// omission.
    ///
    /// To compensate for the loss of sampled values when a recorded value is larger than the
    /// expected interval between value samples, the values added will include an auto-generated
    /// additional series of decreasingly-smaller (down to the given `interval`) value records for
    /// each count found in the current histogram that is larger than `interval`.
    ///
    /// Note: This is a post-recording correction method, as opposed to the at-recording correction
    /// method provided by `record_correct`. The two methods are mutually exclusive, and only one
    /// of the two should be be used on a given data set to correct for the same coordinated
    /// omission issue.
    ///
    /// See notes in the description of the `Histogram` calls for an illustration of why this
    /// corrective behavior is important.
    ///
    /// May fail if values in the other histogram are higher than `.high()`, and auto-resize is
    /// disabled.
    pub fn add_correct<B: Borrow<Histogram<T>>>(&mut self,
                                                source: B,
                                                interval: u64)
                                                -> Result<(), ()> {
        let source = source.borrow();

        for (value, _, count, _) in source.iter_recorded() {
            try!(self.record_n_correct(value, count, interval));
        }
        Ok(())
    }

    /// Subtract the contents of another histogram from this one.
    ///
    /// May fail if values in the other histogram are higher than `.high()`, and auto-resize is
    /// disabled. Or, if the count for a given value in the other histogram is higher than that of
    /// this histogram. In the latter case, some of the counts may still have been updated, which
    /// may cause data corruption.
    pub fn subtract<B: Borrow<Histogram<T>>>(&mut self, other: B) -> Result<(), &'static str> {
        let other = other.borrow();

        // make sure we can take the values in source
        let top = self.highest_equivalent(self.value_for(self.last()));
        if top < other.max() {
            if !self.autoResize {
                return Err("The other histogram includes values that do not fit in this \
                            histogram's range.");
            }
            self.resize(other.max());
        }

        for i in 0..other.len() {
            let otherCount = other[i];
            if otherCount != T::zero() {
                let otherValue = other.value_for(i);
                if self.count_at(otherValue).unwrap() < otherCount {
                    return Err("The other histogram includes counts that are higher than the \
                                current count for that value.");
                }
                self.alter_n(otherValue, otherCount, false).expect("value should fit by now");
            }
        }

        // With subtraction, the max and minNonZero values could have changed:
        if self.count_at(self.max()).unwrap() == T::zero() ||
           self.count_at(self.min_nz()).unwrap() == T::zero() {
            let l = self.len();
            self.restat(l);
        }

        Ok(())
    }

    // ********************************************************************************************
    // Setters and resetters.
    // ********************************************************************************************

    /// Clear the contents of this histogram while preserving its statistics and configuration.
    pub fn clear(&mut self) {
        for c in self.counts.iter_mut() {
            *c = T::zero();
        }
        self.totalCount = 0;
    }

    /// Reset the contents and statistics of this histogram, preserving only its configuration.
    pub fn reset(&mut self) {
        self.clear();

        self.reset_max(0);
        self.reset_min(u64::max_value());
        // self.normalizingIndexOffset = 0;
        // self.startTime = time::Instant::now();
        // self.endTime = time::Instant::now();
        // self.tag = String::new();
    }

    /// Control whether or not the histogram can auto-resize and auto-adjust it's highest trackable
    /// value as high-valued samples are recorded.
    pub fn auto(&mut self, enabled: bool) {
        self.autoResize = enabled;
    }

    // ********************************************************************************************
    // Construction.
    // ********************************************************************************************

    /// Construct an auto-resizing `Histogram` with a lowest discernible value of 1 and an
    /// auto-adjusting highest trackable value. Can auto-resize up to track values up to
    /// `(i64::max_value() / 2)`.
    ///
    /// `sigfig` specifies the number of significant value digits to preserve in the recorded data.
    /// This is the number of significant decimal digits to which the histogram will maintain value
    /// resolution and separation. Must be a non-negative integer between 0 and 5.
    pub fn new(sigfig: u32) -> Result<Histogram<T>, &'static str> {
        let mut h = Self::new_with_bounds(1, 2, sigfig);
        if let Ok(ref mut h) = h {
            h.autoResize = true;
        }
        h
    }

    /// Construct a `Histogram` given a known maximum value to be tracked, and a number of
    /// significant decimal digits. The histogram will be constructed to implicitly track
    /// (distinguish from 0) values as low as 1. Auto-resizing will be disabled.
    ///
    /// `high` is the highest value to be tracked by the histogram, and must be a positive integer
    /// that is >= 2. `sigfig` specifies the number of significant figures to maintain. This is the
    /// number of significant decimal digits to which the histogram will maintain value resolution
    /// and separation. Must be a non-negative integer between 0 and 5.
    pub fn new_with_max(high: u64, sigfig: u32) -> Result<Histogram<T>, &'static str> {
        Self::new_with_bounds(1, high, sigfig)
    }

    /// Construct a `Histogram` with known upper and lower bounds for recorded sample values.
    /// Providing a lowest discernible value (`low`) is useful is situations where the units used
    /// for the histogram's values are much smaller that the minimal accuracy required. E.g. when
    /// tracking time values stated in nanosecond units, where the minimal accuracy required is a
    /// microsecond, the proper value for `low` would be 1000.
    ///
    /// `low` is the lowest value that can be discerned (distinguished from 0) by the histogram,
    /// and must be a positive integer that is >= 1. It may be internally rounded down to nearest
    /// power of 2. `high` is the highest value to be tracked by the histogram, and must be a
    /// positive integer that is `>= (2 * low)`. `sigfig` Specifies the number of significant
    /// figures to maintain. This is the number of significant decimal digits to which the
    /// histogram will maintain value resolution and separation. Must be a non-negative integer
    /// between 0 and 5.
    pub fn new_with_bounds(low: u64, high: u64, sigfig: u32) -> Result<Histogram<T>, &'static str> {
        // Verify argument validity
        if low < 1 {
            return Err("lowest discernible value must be >= 1");
        }
        if high < 2 * low {
            return Err("highest trackable value must be >= 2 * lowest discernible value");
        }
        if sigfig > 5 {
            return Err("number of significant digits must be between 0 and 5");
        }

        // Given a 3 decimal point accuracy, the expectation is obviously for "+/- 1 unit at 1000".
        // It also means that it's "ok to be +/- 2 units at 2000". The "tricky" thing is that it is
        // NOT ok to be +/- 2 units at 1999. Only starting at 2000. So internally, we need to
        // maintain single unit resolution to 2x 10^decimalPoints.

        // largest value with single unit resolution
        let largest = 2 * 10u64.pow(sigfig);

        let unitMagnitude = ((low as f64).log2() / 2f64.log2()).floor() as usize;
        let unitMagnitudeMask = (1 << unitMagnitude) - 1;

        // We need to maintain power-of-two subBucketCount (for clean direct indexing) that is
        // large enough to provide unit resolution to at least
        // largestValueWithSingleUnitResolution. So figure out
        // largestValueWithSingleUnitResolution's nearest power-of-two (rounded up), and use that:
        let subBucketCountMagnitude = ((largest as f64).log2() / 2f64.log2()).ceil() as usize;
        let subBucketHalfCountMagnitude = if subBucketCountMagnitude > 1 {
            subBucketCountMagnitude
        } else {
            1
        } - 1;
        let subBucketCount = 2usize.pow(subBucketHalfCountMagnitude as u32 + 1);
        let subBucketHalfCount = subBucketCount / 2;
        let subBucketMask = (subBucketCount as u64 - 1) << unitMagnitude;

        let mut h = Histogram {
            autoResize: false,

            highestTrackableValue: high,
            lowestDiscernibleValue: low,
            significantValueDigits: sigfig,

            bucketCount: 0, // set by establishSize below
            subBucketCount: subBucketCount,

            leadingZeroCountBase: 0, // set below, needs establishSize
            subBucketHalfCountMagnitude: subBucketHalfCountMagnitude,

            unitMagnitude: unitMagnitude,
            subBucketHalfCount: subBucketHalfCount,

            subBucketMask: subBucketMask,

            unitMagnitudeMask: unitMagnitudeMask,
            maxValue: 0,
            minNonZeroValue: u64::max_value(),

            totalCount: 0,
            counts: Vec::new(), // set by alloc() below
        };

        // determine exponent range needed to support the trackable value with no overflow:
        let len = try!(h.cover(high));

        // Establish leadingZeroCountBase, used in bucketIndexOf() fast path:
        // subtract the bits that would be used by the largest value in bucket 0.
        h.leadingZeroCountBase = (64 - h.unitMagnitude - h.subBucketHalfCountMagnitude - 1) as u32;

        h.alloc(len);
        Ok(h)
    }

    /// Construct a `Histogram` with the same range settings as a given source histogram,
    /// duplicating the source's start/end timestamps (but NOT its contents).
    pub fn new_from<F: Counter>(source: &Histogram<F>) -> Histogram<T> {
        let mut h = Self::new_with_bounds(source.lowestDiscernibleValue,
                                          source.highestTrackableValue,
                                          source.significantValueDigits)
            .unwrap();

        // h.startTime = source.startTime;
        // h.endTime = source.endTime;
        h.autoResize = source.autoResize;
        h.alloc(source.len());
        h
    }

    /// Allocate a counts array of the given size.
    fn alloc(&mut self, len: usize) {
        use std::iter;
        self.counts = iter::repeat(T::zero()).take(len).collect();
    }

    // ********************************************************************************************
    // Recording samples.
    // ********************************************************************************************

    /// Record `value` in the histogram.
    ///
    /// Returns an error if `value` exceeds the highest trackable value and auto-resize is
    /// disabled.
    pub fn record(&mut self, value: u64) -> Result<(), ()> {
        self.record_n(value, T::one())
    }

    /// Record multiple samples for a value in the histogram, adding to the value's current count.
    ///
    /// `count` is the number of occurrences of this value to record. Returns an error if `value`
    /// exceeds the highest trackable value and auto-resize is disabled.
    pub fn record_n(&mut self, value: u64, count: T) -> Result<(), ()> {
        self.alter_n(value, count, true)
    }

    fn alter_n(&mut self, value: u64, count: T, add: bool) -> Result<(), ()> {
        let success = if let Some(c) = self.mut_at(value) {
            if add {
                *c = *c + count;
            } else {
                *c = *c - count;
            }
            true
        } else {
            false
        };

        if !success {
            if !self.autoResize {
                return Err(());
            }

            self.resize(value);

            {
                let c = self.mut_at(value).expect("value should fit after resize");
                if add {
                    *c = *c + count;
                } else {
                    *c = *c - count;
                }
            }

            self.highestTrackableValue = self.highest_equivalent(self.value_for(self.last()));
        }

        self.update_min_max(value);
        if add {
            self.totalCount = self.totalCount + count.to_u64().unwrap();
        } else {
            self.totalCount = self.totalCount - count.to_u64().unwrap();
        }
        Ok(())
    }

    /// Record a value in the histogram while correcting for coordinated omission.
    ///
    /// See `record_n_correct` for further documentation.
    pub fn record_correct(&mut self, value: u64, interval: u64) -> Result<(), ()> {
        self.record_n_correct(value, T::one(), interval)
    }

    /// Record multiple values in the histogram while correcting for coordinated omission.
    ///
    /// To compensate for the loss of sampled values when a recorded value is larger than the
    /// expected interval between value samples, this method will auto-generate and record an
    /// additional series of decreasingly-smaller (down to `interval`) value records.
    ///
    /// Note: This is a at-recording correction method, as opposed to the post-recording correction
    /// method provided by `correct_clone`. The two methods are mutually exclusive, and only one of
    /// the two should be be used on a given data set to correct for the same coordinated omission
    /// issue.
    ///
    /// Returns an error if `value` exceeds the highest trackable value and auto-resize is
    /// disabled.
    pub fn record_n_correct(&mut self, value: u64, count: T, interval: u64) -> Result<(), ()> {
        try!(self.record_n(value, count));
        if interval <= 0 {
            return Ok(());
        }

        if value > interval {
            // only enter loop when calculations will stay non-negative
            let mut missingValue = value - interval;
            while missingValue >= interval {
            try!(self.record_n(missingValue, count));
                missingValue -= interval;
            }
        }

        Ok(())
    }

    // ********************************************************************************************
    // Iterators
    // ********************************************************************************************

    /// Iterate through histogram values by percentile levels.
    ///
    /// The iteration mechanic for this iterator may appear somewhat confusing, but it yields
    /// fairly pleasing output. The iterator starts with a *percentile step size* of
    /// `100/halving_period`. For every iteration, it yields a value whose percentile is that much
    /// greater than the previously emitted percentile (i.e., initially 0, 10, 20, etc.). Once
    /// `halving_period` values have been emitted, the percentile step size is halved, and the
    /// iteration continues.
    ///
    /// The iterator yields a four-value tuple with the following values (in order): the value at
    /// the current iterator step, the percentile of samples at or below that value, the number of
    /// samples recorded at this value, and the number of samples present between the last iterator
    /// value and the current one.
    ///
    /// ```
    /// use hdrsample::Histogram;
    /// let mut hist = Histogram::<u64>::new_with_max(10000, 4).unwrap();
    /// for i in 0..10000 {
    ///     hist += i;
    /// }
    ///
    /// let mut perc = hist.iter_percentiles(1);
    ///
    /// println!("{:?}", hist.iter_percentiles(1).collect::<Vec<_>>());
    ///
    /// assert_eq!(perc.next(), Some((hist.value_at_percentile(0.01), 0.01, 1, 1)));
    /// // step size = 50
    /// assert_eq!(perc.next(), Some((hist.value_at_percentile(50.0), 50.0, 1, 5000 - 1)));
    /// // step size = 25
    /// assert_eq!(perc.next(), Some((hist.value_at_percentile(75.0), 75.0, 1, 2500)));
    /// // step size = 12.5
    /// assert_eq!(perc.next(), Some((hist.value_at_percentile(87.5), 87.5, 1, 1250)));
    /// // step size = 6.25
    /// assert_eq!(perc.next(), Some((hist.value_at_percentile(93.75), 93.75, 1, 625)));
    /// // step size = 3.125
    /// assert_eq!(perc.next(), Some((hist.value_at_percentile(96.88), 96.88, 1, 313)));
    /// // etc...
    /// ```
    pub fn iter_percentiles<'a>
        (&'a self,
         percentileTicksPerHalfDistance: isize)
         -> iterators::HistogramIterator<'a, T, iterators::percentile::Iter<'a, T>> {
        iterators::percentile::Iter::new(self, percentileTicksPerHalfDistance)
    }

    /// Iterates through histogram values using linear value steps. The iteration is performed in
    /// steps of size `step`, each one yielding the count for all values in the preceeding value
    /// range of size `step`. The iterator terminates when all recorded histogram values are
    /// exhausted.
    ///
    /// The iterator yields a four-value tuple with the following values (in order): the value at
    /// the current iterator step, the percentile of samples at or below that value, the number of
    /// samples recorded at this value, and the number of samples present between the last iterator
    /// value and the current one.
    ///
    /// ```
    /// use hdrsample::Histogram;
    /// let mut hist = Histogram::<u64>::new_with_max(1000, 3).unwrap();
    /// hist += 100;
    /// hist += 500;
    /// hist += 800;
    /// hist += 850;
    ///
    /// let mut perc = hist.iter_linear(100);
    /// assert_eq!(perc.next(), Some((99, hist.percentile_below(99), 0, 0)));
    /// assert_eq!(perc.next(), Some((199, hist.percentile_below(199), 0, 1)));
    /// assert_eq!(perc.next(), Some((299, hist.percentile_below(299), 0, 0)));
    /// assert_eq!(perc.next(), Some((399, hist.percentile_below(399), 0, 0)));
    /// assert_eq!(perc.next(), Some((499, hist.percentile_below(499), 0, 0)));
    /// assert_eq!(perc.next(), Some((599, hist.percentile_below(599), 0, 1)));
    /// assert_eq!(perc.next(), Some((699, hist.percentile_below(699), 0, 0)));
    /// assert_eq!(perc.next(), Some((799, hist.percentile_below(799), 0, 0)));
    /// assert_eq!(perc.next(), Some((899, hist.percentile_below(899), 0, 2)));
    /// assert_eq!(perc.next(), None);
    /// ```
    pub fn iter_linear<'a>
        (&'a self,
         step: u64)
         -> iterators::HistogramIterator<'a, T, iterators::linear::Iter<'a, T>> {
        iterators::linear::Iter::new(self, step)
    }

    /// Iterates through histogram values at logarithmically increasing levels. The iteration is
    /// performed in steps that start at `start` and increase exponentially according to `exp`. The
    /// iterator terminates when all recorded histogram values are exhausted.
    ///
    /// The iterator yields a four-value tuple with the following values (in order): the value at
    /// the current iterator step, the percentile of samples at or below that value, the number of
    /// samples recorded at this value, and the number of samples present between the last iterator
    /// value and the current one.
    ///
    /// ```
    /// use hdrsample::Histogram;
    /// let mut hist = Histogram::<u64>::new_with_max(1000, 3).unwrap();
    /// hist += 100;
    /// hist += 500;
    /// hist += 800;
    /// hist += 850;
    ///
    /// let mut perc = hist.iter_log(1, 10.0);
    /// assert_eq!(perc.next(), Some((0, hist.percentile_below(0), 0, 0)));
    /// assert_eq!(perc.next(), Some((9, hist.percentile_below(9), 0, 0)));
    /// assert_eq!(perc.next(), Some((99, hist.percentile_below(99), 0, 0)));
    /// assert_eq!(perc.next(), Some((999, hist.percentile_below(999), 0, 4)));
    /// assert_eq!(perc.next(), None);
    /// ```
    pub fn iter_log<'a>(&'a self,
                        start: u64,
                        exp: f64)
                        -> iterators::HistogramIterator<'a, T, iterators::log::Iter<'a, T>> {
        iterators::log::Iter::new(self, start, exp)
    }

    /// Iterates through all recorded histogram values using the finest granularity steps supported
    /// by the underlying representation. The iteration steps through all non-zero recorded value
    /// counts, and terminates when all recorded histogram values are exhausted.
    ///
    /// The iterator yields a four-value tuple with the following values (in order): the value at
    /// the current iterator step, the percentile of samples at or below that value, the number of
    /// samples recorded at this value, and the number of samples present between the last iterator
    /// value and the current one.
    ///
    /// ```
    /// use hdrsample::Histogram;
    /// let mut hist = Histogram::<u64>::new_with_max(1000, 3).unwrap();
    /// hist += 100;
    /// hist += 500;
    /// hist += 800;
    /// hist += 850;
    ///
    /// let mut perc = hist.iter_recorded();
    /// assert_eq!(perc.next(), Some((100, hist.percentile_below(100), 1, 1)));
    /// assert_eq!(perc.next(), Some((500, hist.percentile_below(500), 1, 1)));
    /// assert_eq!(perc.next(), Some((800, hist.percentile_below(800), 1, 1)));
    /// assert_eq!(perc.next(), Some((850, hist.percentile_below(850), 1, 1)));
    /// assert_eq!(perc.next(), None);
    /// ```
    pub fn iter_recorded<'a>
        (&'a self)
         -> iterators::HistogramIterator<'a, T, iterators::recorded::Iter<'a, T>> {
        iterators::recorded::Iter::new(self)
    }

    /// Iterates through all histogram values using the finest granularity steps supported by the
    /// underlying representation. The iteration steps through all possible unit value levels,
    /// regardless of whether or not there were recorded values for that value level, and
    /// terminates when all recorded histogram values are exhausted.
    ///
    /// The iterator yields a four-value tuple with the following values (in order): the value at
    /// the current iterator step, the percentile of samples at or below that value, the number of
    /// samples recorded at this value, and the number of samples present between the last iterator
    /// value and the current one.
    ///
    /// ```
    /// use hdrsample::Histogram;
    /// let mut hist = Histogram::<u64>::new_with_max(10, 1).unwrap();
    /// hist += 1;
    /// hist += 5;
    /// hist += 8;
    ///
    /// let mut perc = hist.iter_all();
    /// assert_eq!(perc.next(), Some((0, 0.0, 0, 0)));
    /// assert_eq!(perc.next(), Some((1, hist.percentile_below(1), 1, 1)));
    /// assert_eq!(perc.next(), Some((2, hist.percentile_below(2), 0, 0)));
    /// assert_eq!(perc.next(), Some((3, hist.percentile_below(3), 0, 0)));
    /// assert_eq!(perc.next(), Some((4, hist.percentile_below(4), 0, 0)));
    /// assert_eq!(perc.next(), Some((5, hist.percentile_below(5), 1, 1)));
    /// assert_eq!(perc.next(), Some((6, hist.percentile_below(6), 0, 0)));
    /// assert_eq!(perc.next(), Some((7, hist.percentile_below(7), 0, 0)));
    /// assert_eq!(perc.next(), Some((8, hist.percentile_below(8), 1, 1)));
    /// assert_eq!(perc.next(), Some((9, hist.percentile_below(9), 0, 0)));
    /// assert_eq!(perc.next(), Some((10, 100.0, 0, 0)));
    /// ```
    pub fn iter_all<'a>(&'a self) -> iterators::HistogramIterator<'a, T, iterators::all::Iter> {
        iterators::all::Iter::new(self)
    }

    // ********************************************************************************************
    // Data statistics
    // ********************************************************************************************

    /// Get the lowest recorded value level in the histogram.
    /// If the histogram has no recorded values, the value returned will be 0.
<<<<<<< HEAD
    pub fn min(&self) -> u64 {
        if self.totalCount == T::zero() || self[0usize] != T::zero() {
=======
    pub fn min(&self) -> i64 {
        if self.totalCount == 0 || self[0usize] != T::zero() {
>>>>>>> ced30f2d
            0
        } else {
            self.min_nz()
        }
    }

    /// Get the highest recorded value level in the histogram.
    /// If the histogram has no recorded values, the value returned is undefined.
    pub fn max(&self) -> u64 {
        if self.maxValue == 0 {
            0
        } else {
            self.highest_equivalent(self.maxValue)
        }
    }

    /// Get the lowest recorded non-zero value level in the histogram.
    /// If the histogram has no recorded values, the value returned is `u64::max_value()`.
    pub fn min_nz(&self) -> u64 {
        if self.minNonZeroValue == u64::max_value() {
            u64::max_value()
        } else {
            self.lowest_equivalent(self.minNonZeroValue)
        }
    }

    /// Determine if two values are equivalent with the histogram's resolution. Equivalent here
    /// means that value samples recorded for any two equivalent values are counted in a common
    /// total count.
    pub fn equivalent(&self, value1: u64, value2: u64) -> bool {
        self.lowest_equivalent(value1) == self.lowest_equivalent(value2)
    }

    /// Get the computed mean value of all recorded values in the histogram.
    pub fn mean(&self) -> f64 {
        if self.totalCount == 0 {
            return 0.0;
        }

        self.iter_recorded().fold(0.0f64, |total, (v, _, c, _)| {
            total +
            self.median_equivalent(v) as f64 * c.to_f64().unwrap() / self.totalCount as f64
        })
    }

    /// Get the computed standard deviation of all recorded values in the histogram
    pub fn stdev(&self) -> f64 {
        if self.totalCount == 0 {
            return 0.0;
        }

        let mean = self.mean();
        let geom_dev_tot = self.iter_recorded().fold(0.0f64, |gdt, (v, _, _, sc)| {
            let dev = self.median_equivalent(v) as f64 - mean;
            gdt + (dev * dev) * sc as f64
        });

        (geom_dev_tot / self.totalCount as f64).sqrt()
    }

    /// Get the value at a given percentile.
    ///
    /// When the given percentile is > 0.0, the value returned is the value that the given
    /// percentage of the overall recorded value entries in the histogram are either smaller than
    /// or equivalent to. When the given percentile is 0.0, the value returned is the value that
    /// all value entries in the histogram are either larger than or equivalent to.
    ///
    /// Two values are considered "equivalent" if `self.equivalent` would return true.
    pub fn value_at_percentile(&self, percentile: f64) -> u64 {
        // Truncate down to 100%
        let percentile = if percentile > 100.0 {
            100.0
        } else {
            percentile
        };

        // round to nearest
        let mut countAtPercentile = (((percentile / 100.0) * self.totalCount as f64) + 0.5) as u64;

        // Make sure we at least reach the first recorded entry
        if countAtPercentile == 0 {
            countAtPercentile = 1;
        }

        let mut totalToCurrentIndex: u64 = 0;
        for i in 0..self.len() {
            totalToCurrentIndex = totalToCurrentIndex + self[i].to_u64().unwrap();
            if totalToCurrentIndex >= countAtPercentile {
                let valueAtIndex = self.value_for(i);
                return if percentile == 0.0 {
                    self.lowest_equivalent(valueAtIndex)
                } else {
                    self.highest_equivalent(valueAtIndex)
                };
            }
        }

        0
    }

    /// Get the percentile of samples at and below a given value.
    ///
    /// The percentile returned is the percentile of values recorded in the histogram that are
    /// smaller than or equivalent to the given value.
    ///
    /// Two values are considered "equivalent" if `self.equivalent` would return true.
    pub fn percentile_below(&self, value: u64) -> f64 {
        use std::cmp;

        if self.totalCount == 0 {
            return 100.0;
        }

        let targetIndex = cmp::min(self.index_for(value), self.last() as isize) as usize;
        let totalToCurrentIndex =
            (0..(targetIndex + 1)).map(|i| self[i]).fold(T::zero(), |t, v| t + v);
        100.0 * totalToCurrentIndex.to_f64().unwrap() / self.totalCount as f64
    }

    /// Get the count of recorded values within a range of value levels (inclusive to within the
    /// histogram's resolution).
    ///
    /// `low` gives the lower value bound on the range for which to provide the recorded count.
    /// Will be rounded down with `lowest_equivalent`. Similarly, `high` gives the higher value
    /// bound on the range, and will be rounded up with `highest_equivalent`. The function returns
    /// the total count of values recorded in the histogram within the value range that is `>=
    /// lowest_equivalent(low)` and `<= highest_equivalent(high)`.
    ///
    /// May fail if the given values are out of bounds.
    pub fn count_between(&self, low: u64, high: u64) -> Result<T, ()> {
        use std::cmp;
        let lowIndex = cmp::max(0, self.index_for(low)) as usize;
        let highIndex = cmp::min(self.index_for(high), self.last() as isize) as usize;
        Ok((lowIndex..(highIndex + 1)).map(|i| self[i]).fold(T::zero(), |t, v| t + v))
    }

    /// Get the count of recorded values at a specific value (to within the histogram resolution at
    /// the value level).
    ///
    /// The count is cumputed across values recorded in the histogram that are within the value
    /// range that is `>= lowest_equivalent(value)` and `<= highest_equivalent(value)`.
    ///
    /// May fail if the given value is out of bounds.
    pub fn count_at(&self, value: u64) -> Result<T, ()> {
        use std::cmp;
        Ok(self[cmp::min(cmp::max(0, self.index_for(value)), self.last() as isize) as usize])
    }

    // ********************************************************************************************
    // Public helpers
    // ********************************************************************************************

    /// Computes the matching histogram value for the given histogram bin.
    pub fn value_for(&self, index: usize) -> u64 {
        let mut bucketIndex = (index >> self.subBucketHalfCountMagnitude) as isize - 1;
        let mut subBucketIndex =
            ((index & (self.subBucketHalfCount - 1)) + self.subBucketHalfCount) as isize;
        if bucketIndex < 0 {
            subBucketIndex -= self.subBucketHalfCount as isize;
            bucketIndex = 0;
        }
        self.value_from_loc(bucketIndex as usize, subBucketIndex as usize)
    }

    /// Get the lowest value that is equivalent to the given value within the histogram's
    /// resolution. Equivalent here means that value samples recorded for any two equivalent values
    /// are counted in a common total count.
    pub fn lowest_equivalent(&self, value: u64) -> u64 {
        let bucketIndex = self.bucket_for(value);
        let subBucketIndex = self.sub_bucket_for(value, bucketIndex);
        self.value_from_loc(bucketIndex, subBucketIndex)
    }

    /// Get the highest value that is equivalent to the given value within the histogram's
    /// resolution. Equivalent here means that value samples recorded for any two equivalent values
    /// are counted in a common total count.
    ///
    /// Note that the return value is capped at `i64::max_value()`.
    pub fn highest_equivalent(&self, value: u64) -> u64 {
        if value == u64::max_value() {
            u64::max_value()
        } else {
            self.next_non_equivalent(value) - 1
        }
    }

    /// Get a value that lies in the middle (rounded up) of the range of values equivalent the
    /// given value. Equivalent here means that value samples recorded for any two equivalent
    /// values are counted in a common total count.
    ///
    /// Note that the return value is capped at `u64::max_value()`.
    pub fn median_equivalent(&self, value: u64) -> u64 {
        match self.lowest_equivalent(value).overflowing_add(self.equivalent_range(value) >> 1) {
            (_, of) if of => u64::max_value(),
            (v, _) => v,
        }
    }

    /// Get the next value that is *not* equivalent to the given value within the histogram's
    /// resolution. Equivalent means that value samples recorded for any two equivalent values are
    /// counted in a common total count.
    ///
    /// Note that the return value is capped at `u64::max_value()`.
    pub fn next_non_equivalent(&self, value: u64) -> u64 {
        match self.lowest_equivalent(value).overflowing_add(self.equivalent_range(value)) {
            (_, of) if of => u64::max_value(),
            (v, _) => v,
        }
    }

    /// Get the size (in value units) of the range of values that are equivalent to the given value
    /// within the histogram's resolution. Equivalent here means that value samples recorded for
    /// any two equivalent values are counted in a common total count.
    pub fn equivalent_range(&self, value: u64) -> u64 {
        let bucketIndex = self.bucket_for(value);
        let subBucketIndex = self.sub_bucket_for(value, bucketIndex);
        // calculate distance to next value
        1u64 <<
        (self.unitMagnitude +
         if subBucketIndex >= self.subBucketCount {
            bucketIndex + 1
        } else {
            bucketIndex
        })
    }

    // ********************************************************************************************
    // Internal helpers
    // ********************************************************************************************

    /// Compute the lowest (and therefore highest precision) bucket index that can represent the
    /// value.
    #[inline]
    fn bucket_for(&self, value: u64) -> usize {
        // Calculates the number of powers of two by which the value is greater than the biggest
        // value that fits in bucket 0. This is the bucket index since each successive bucket can
        // hold a value 2x greater. The mask maps small values to bucket 0.
        (self.leadingZeroCountBase - (value | self.subBucketMask).leading_zeros()) as usize
    }

    #[inline]
    /// Compute the position inside a bucket at which the given value should be recorded.
    fn sub_bucket_for(&self, value: u64, bucketIndex: usize) -> usize {
        // For bucketIndex 0, this is just value, so it may be anywhere in 0 to subBucketCount. For
        // other bucketIndex, this will always end up in the top half of subBucketCount: assume
        // that for some bucket k > 0, this calculation will yield a value in the bottom half of 0
        // to subBucketCount. Then, because of how buckets overlap, it would have also been in the
        // top half of bucket k-1, and therefore would have returned k-1 in bucketIndexOf(). Since
        // we would then shift it one fewer bits here, it would be twice as big, and therefore in
        // the top half of subBucketCount.
        // TODO: >>> ?
        (value >> (bucketIndex + self.unitMagnitude)) as usize
    }

    #[inline]
    fn value_from_loc(&self, bucketIndex: usize, subBucketIndex: usize) -> u64 {
        (subBucketIndex as u64) << (bucketIndex + self.unitMagnitude)
    }

    /// Find the number of buckets needed such that `value` is representable.
    fn buckets_to_cover(&self, value: u64) -> usize {
        // the k'th bucket can express from 0 * 2^k to subBucketCount * 2^k in units of 2^k
        let mut smallestUntrackableValue = (self.subBucketCount as u64) << self.unitMagnitude;

        // always have at least 1 bucket
        let mut bucketsNeeded = 1;
        while smallestUntrackableValue <= value {
            if smallestUntrackableValue > u64::max_value() / 2 {
                // next shift will overflow, meaning that bucket could represent values up to ones
                // greater than i64::max_value, so it's the last bucket
                return bucketsNeeded + 1;
            }
            smallestUntrackableValue <<= 1;
            bucketsNeeded += 1;
        }
        bucketsNeeded
    }

    /// Compute the actual number of bins to use for the given bucket count (that is, including the
    /// sub-buckets within each top-level bucket).
    ///
    /// If we have `N` such that `subBucketCount * 2^N > high`, we need storage for `N+1` buckets,
    /// each with enough slots to hold the top half of the `subBucketCount` (the lower half is
    /// covered by previous buckets), and the +1 being used for the lower half of the 0'th bucket.
    /// Or, equivalently, we need 1 more bucket to capture the max value if we consider the
    /// sub-bucket length to be halved.
    fn num_bins(&self, numberOfBuckets: usize) -> usize {
        (numberOfBuckets + 1) * (self.subBucketCount / 2)
    }

    /// Compute the number of buckets needed to cover the given value, as well as the total number
    /// of bins needed to cover that range.
    ///
    /// May fail if `high` is not at least twice the lowest discernible value.
    fn cover(&mut self, high: u64) -> Result<usize, &'static str> {
        if high < 2 * self.lowestDiscernibleValue {
            return Err("highest trackable value cannot be < (2 * lowest discernible value)");
        }

        // establish counts array length:
        let bucketsNeeded = self.buckets_to_cover(high);
        let countsArrayLength = self.num_bins(bucketsNeeded);

        // establish exponent range needed to support the trackable value with no overflow:
        self.bucketCount = bucketsNeeded;

        // establish the new highest trackable value:
        self.highestTrackableValue = high;

        Ok(countsArrayLength)
    }

    /// Resize the underlying counts array such that it can cover the given `high` value.
    fn resize(&mut self, high: u64) {
        // figure out how large the sample tracker now needs to be
        let len = self.cover(high).unwrap();

        // expand counts to also hold the new counts
        self.counts.resize(len, T::zero());
    }

    /// Set internally tracked maxValue to new value if new value is greater than current one.
    fn update_max(&mut self, value: u64) {
        let internalValue = value | self.unitMagnitudeMask; // Max unit-equivalent value
        if internalValue > self.maxValue {
            self.maxValue = internalValue;
        }
    }

    /// Set internally tracked minNonZeroValue to new value if new value is smaller than current
    /// one.
    fn update_min(&mut self, value: u64) {
        if value <= self.unitMagnitudeMask {
            return; // Unit-equivalent to 0.
        }

        let internalValue = value & !self.unitMagnitudeMask; // Min unit-equivalent value
        if internalValue < self.minNonZeroValue {
            self.minNonZeroValue = internalValue;
        }
    }

    fn update_min_max(&mut self, value: u64) {
        if value > self.maxValue {
            self.update_max(value);
        }
        if value < self.minNonZeroValue && value != 0 {
            self.update_min(value);
        }
    }

    fn reset_max(&mut self, max: u64) {
        self.maxValue = max | self.unitMagnitudeMask; // Max unit-equivalent value
    }

    fn reset_min(&mut self, min: u64) {
        let internalValue = min & !self.unitMagnitudeMask; // Min unit-equivalent value
        self.minNonZeroValue = if min == u64::max_value() {
            min
        } else {
            internalValue
        };
    }

    fn restat(&mut self, until: usize) {
        self.reset_max(0);
        self.reset_min(u64::max_value());

        let mut max_i = None;
        let mut min_i = None;
        let mut totalCount: u64 = 0;
        for i in 0..until {
            let count = self[i];
            if count != T::zero() {
                totalCount = totalCount + count.to_u64().unwrap();
                max_i = Some(i);
                if min_i.is_none() && i != 0 {
                    min_i = Some(i);
                }
            }
        }

        if let Some(max_i) = max_i {
            let max = self.highest_equivalent(self.value_for(max_i));
            self.update_max(max);
        }
        if let Some(min_i) = min_i {
            let min = self.value_for(min_i);
            self.update_min(min);
        }

        self.totalCount = totalCount;
    }
}

// ********************************************************************************************
// Trait implementations
// ********************************************************************************************

impl<T: Counter> Index<usize> for Histogram<T> {
    type Output = T;
    fn index(&self, index: usize) -> &Self::Output {
        &self.counts[index]
    }
}

impl<T: Counter> IndexMut<usize> for Histogram<T> {
    fn index_mut(&mut self, index: usize) -> &mut Self::Output {
        &mut self.counts[index]
    }
}

impl<T: Counter> Clone for Histogram<T> {
    fn clone(&self) -> Self {
        let mut h = Histogram::new_from(self);
        h += self;
        h
    }
}

// make it more ergonomic to add and subtract histograms
impl<'a, T: Counter> AddAssign<&'a Histogram<T>> for Histogram<T> {
    fn add_assign(&mut self, source: &'a Histogram<T>) {
        self.add(source).unwrap();
    }
}

impl<'a, T: Counter> SubAssign<&'a Histogram<T>> for Histogram<T> {
    fn sub_assign(&mut self, other: &'a Histogram<T>) {
        self.subtract(other).unwrap();
    }
}

// make it more ergonomic to record samples
impl<T: Counter> AddAssign<u64> for Histogram<T> {
    fn add_assign(&mut self, value: u64) {
        self.record(value).unwrap();
    }
}

// allow comparing histograms
impl<T: Counter, F: Counter> PartialEq<Histogram<F>> for Histogram<T>
    where T: PartialEq<F>
{
    fn eq(&self, other: &Histogram<F>) -> bool {
        if self.lowestDiscernibleValue != other.lowestDiscernibleValue ||
           self.significantValueDigits != other.significantValueDigits {
            return false;
        }
        if self.totalCount != other.totalCount {
            return false;
        }
        if self.max() != other.max() {
            return false;
        }
        if self.min_nz() != other.min_nz() {
            return false;
        }
        (0..self.len()).all(|i| self[i] == other[i])
    }
}

// /**
//  * Indicate whether or not the histogram is capable of supporting auto-resize functionality.
//  * Note that this is an indication that enabling auto-resize by calling setAutoResize() is
//  * allowed, and NOT that the histogram will actually auto-resize. Use isAutoResize() to
//  * determine if the histogram is in auto-resize mode.
//  * @return autoResize setting
//  */
// public boolean supportsAutoResize() { return true; }

// TODO: shift
// TODO: hash
// TODO: serialization
// TODO: encoding/decoding
// TODO: timestamps and tags
// TODO: textual output<|MERGE_RESOLUTION|>--- conflicted
+++ resolved
@@ -954,13 +954,8 @@
 
     /// Get the lowest recorded value level in the histogram.
     /// If the histogram has no recorded values, the value returned will be 0.
-<<<<<<< HEAD
     pub fn min(&self) -> u64 {
-        if self.totalCount == T::zero() || self[0usize] != T::zero() {
-=======
-    pub fn min(&self) -> i64 {
         if self.totalCount == 0 || self[0usize] != T::zero() {
->>>>>>> ced30f2d
             0
         } else {
             self.min_nz()
